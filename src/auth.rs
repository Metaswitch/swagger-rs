//! Authentication and authorization data structures

use crate::context::Push;
use futures::future::FutureExt;
use hyper::header::AUTHORIZATION;
use hyper::service::Service;
use hyper::{HeaderMap, Request};
pub use hyper_old_types::header::Authorization as Header;
use hyper_old_types::header::Header as HeaderTrait;
pub use hyper_old_types::header::{Basic, Bearer};
use hyper_old_types::header::{Raw, Scheme};
use std::collections::BTreeSet;
use std::marker::PhantomData;
use std::string::ToString;
use std::task::Context;
use std::task::Poll;

/// Authorization scopes.
#[derive(Clone, Debug, PartialEq)]
pub enum Scopes {
    /// Some set of scopes.
    Some(BTreeSet<String>),
    /// All possible scopes, authorization checking disabled.
    All,
}

/// Storage of authorization parameters for an incoming request, used for
/// REST API authorization.
#[derive(Clone, Debug, PartialEq)]
pub struct Authorization {
    /// Subject for which authorization is granted
    /// (i.e., what may be accessed.)
    pub subject: String,

    /// Scopes for which authorization is granted
    /// (i.e., what types of access are permitted).
    pub scopes: Scopes,

    /// Identity of the party to whom authorization was granted, if available
    /// (i.e., who is responsible for the access).
    ///
    /// In an OAuth environment, this is the identity of the client which
    /// issued an authorization request to the resource owner (end-user),
    /// and which has been directly authorized by the resource owner
    /// to access the protected resource. If the client delegates that
    /// authorization to another service (e.g., a proxy or other delegate),
    /// the `issuer` is still the original client which was authorized by
    /// the resource owner.
    pub issuer: Option<String>,
}

/// Storage of raw authentication data, used both for storing incoming
/// request authentication, and for authenticating outgoing client requests.
#[derive(Clone, Debug, PartialEq)]
pub enum AuthData {
    /// HTTP Basic auth.
    Basic(Basic),
    /// HTTP Bearer auth, used for OAuth2.
    Bearer(Bearer),
    /// Header-based or query parameter-based API key auth.
    ApiKey(String),
}

impl AuthData {
    /// Set Basic authentication
    pub fn basic(username: &str, password: &str) -> Self {
        AuthData::Basic(Basic {
            username: username.to_owned(),
            password: Some(password.to_owned()),
        })
    }

    /// Set Bearer token authentication
    pub fn bearer(token: &str) -> Self {
        AuthData::Bearer(Bearer {
            token: token.to_owned(),
        })
    }

    /// Set ApiKey authentication
    pub fn apikey(apikey: &str) -> Self {
        AuthData::ApiKey(apikey.to_owned())
    }
}

/// Bound for Request Context for MakeService wrappers
pub trait RcBound: Push<Option<Authorization>> + Send + 'static {}

impl<T> RcBound for T where T: Push<Option<Authorization>> + Send + 'static {}

/// Dummy Authenticator, that blindly inserts authorization data, allowing all
/// access to an endpoint with the specified subject.
#[derive(Debug)]
pub struct MakeAllowAllAuthenticator<T, RC>
where
    RC: RcBound,
    RC::Result: Send + 'static,
{
    inner: T,
    subject: String,
    marker: PhantomData<RC>,
}

impl<T, RC> MakeAllowAllAuthenticator<T, RC>
where
    RC: RcBound,
    RC::Result: Send + 'static,
{
    /// Create a middleware that authorizes with the configured subject.
    pub fn new<U: Into<String>>(inner: T, subject: U) -> Self {
        MakeAllowAllAuthenticator {
            inner,
            subject: subject.into(),
            marker: PhantomData,
        }
    }
}

impl<Inner, RC, Target> Service<Target> for MakeAllowAllAuthenticator<Inner, RC>
where
    RC: RcBound,
    RC::Result: Send + 'static,
    Inner: Service<Target>,
    Inner::Future: Send + 'static,
{
    type Error = Inner::Error;
    type Response = AllowAllAuthenticator<Inner::Response, RC>;
    type Future = futures::future::BoxFuture<'static, Result<Self::Response, Self::Error>>;

    fn poll_ready(&mut self, cx: &mut Context<'_>) -> Poll<Result<(), Self::Error>> {
        self.inner.poll_ready(cx)
    }

    fn call(&mut self, target: Target) -> Self::Future {
        let subject = self.subject.clone();
        Box::pin(
            self.inner
                .call(target)
                .map(|s| Ok(AllowAllAuthenticator::new(s?, subject))),
        )
    }
}

/// Dummy Authenticator, that blindly inserts authorization data, allowing all
/// access to an endpoint with the specified subject.
#[derive(Debug)]
pub struct AllowAllAuthenticator<T, RC>
where
    RC: RcBound,
    RC::Result: Send + 'static,
{
    inner: T,
    subject: String,
    marker: PhantomData<RC>,
}

impl<T, RC> AllowAllAuthenticator<T, RC>
where
    RC: RcBound,
    RC::Result: Send + 'static,
{
    /// Create a middleware that authorizes with the configured subject.
    pub fn new<U: Into<String>>(inner: T, subject: U) -> Self {
        AllowAllAuthenticator {
            inner,
            subject: subject.into(),
            marker: PhantomData,
        }
    }
}

<<<<<<< HEAD
impl<T, RC> Service for AllowAllAuthenticator<T, RC>
=======
impl<T, B, RC> hyper::service::Service<(Request<B>, RC)> for AllowAllAuthenticator<T, RC>
>>>>>>> e63b17aa
where
    RC: RcBound,
    RC::Result: Send + 'static,
    T: Service<(Request<B>, RC::Result)>,
{
    type Response = T::Response;
    type Error = T::Error;
    type Future = T::Future;

    fn poll_ready(&mut self, cx: &mut Context<'_>) -> Poll<Result<(), Self::Error>> {
        self.inner.poll_ready(cx)
    }

    fn call(&mut self, req: (Request<B>, RC)) -> Self::Future {
        let (request, context) = req;
        let context = context.push(Some(Authorization {
            subject: self.subject.clone(),
            scopes: Scopes::All,
            issuer: None,
        }));

        self.inner.call((request, context))
    }
}

/// Retrieve an authorization scheme data from a set of headers
pub fn from_headers<S: Scheme>(headers: &HeaderMap) -> Option<S>
where
    S: std::str::FromStr + 'static,
    S::Err: 'static,
{
    headers
        .get(AUTHORIZATION)
        .and_then(|v| v.to_str().ok())
        .and_then(|s| Header::<S>::parse_header(&Raw::from(s)).ok())
        .map(|a| a.0)
}

/// Retrieve an API key from a header
pub fn api_key_from_header(headers: &HeaderMap, header: &str) -> Option<String> {
    headers
        .get(header)
        .and_then(|v| v.to_str().ok())
        .map(ToString::to_string)
}

#[cfg(test)]
mod tests {
    use super::*;
    use crate::context::{ContextBuilder, Has};
    use crate::EmptyContext;
    use hyper::service::Service;
    use hyper::{Body, Response};

    struct MakeTestService;

    type ReqWithAuth = (
        Request<Body>,
        ContextBuilder<Option<Authorization>, EmptyContext>,
    );

    impl<Target> Service<Target> for MakeTestService {
        type Response = TestService;
        type Error = ();
        type Future = futures::future::Ready<Result<Self::Response, Self::Error>>;

        fn poll_ready(&mut self, _cx: &mut Context) -> Poll<Result<(), Self::Error>> {
            Poll::Ready(Ok(()))
        }

        fn call(&mut self, _target: Target) -> Self::Future {
            futures::future::ok(TestService)
        }
    }

    struct TestService;

    impl Service<ReqWithAuth> for TestService {
        type Response = Response<Body>;
        type Error = String;
        type Future = futures::future::BoxFuture<'static, Result<Self::Response, Self::Error>>;

        fn poll_ready(&mut self, _cx: &mut Context) -> Poll<Result<(), Self::Error>> {
            Poll::Ready(Ok(()))
        }

        fn call(&mut self, req: ReqWithAuth) -> Self::Future {
            Box::pin(async move {
                let auth: &Option<Authorization> = req.1.get();
                let expected = Some(Authorization {
                    subject: "foo".to_string(),
                    scopes: Scopes::All,
                    issuer: None,
                });

                if *auth == expected {
                    Ok(Response::new(Body::empty()))
                } else {
                    Err(format!("{:?} != {:?}", auth, expected))
                }
            })
        }
    }

    #[tokio::test]
    async fn test_make_service() {
        let make_svc = MakeTestService;

        let mut a: MakeAllowAllAuthenticator<_, EmptyContext> =
            MakeAllowAllAuthenticator::new(make_svc, "foo");

        let mut service = a.call(&()).await.unwrap();

        let response = service
            .call((
                Request::get("http://localhost")
                    .body(Body::empty())
                    .unwrap(),
                EmptyContext::default(),
            ))
            .await;

        response.unwrap();
    }
}<|MERGE_RESOLUTION|>--- conflicted
+++ resolved
@@ -169,11 +169,7 @@
     }
 }
 
-<<<<<<< HEAD
-impl<T, RC> Service for AllowAllAuthenticator<T, RC>
-=======
-impl<T, B, RC> hyper::service::Service<(Request<B>, RC)> for AllowAllAuthenticator<T, RC>
->>>>>>> e63b17aa
+impl<T, B, RC> Service<(Request<B>, RC)> for AllowAllAuthenticator<T, RC>
 where
     RC: RcBound,
     RC::Result: Send + 'static,
