//! Hyper service that adds a context to an incoming request and passes it on
//! to a wrapped service.

<<<<<<< HEAD
use crate::{Push, XSpanIdString};
use futures::future::FutureExt;
use hyper;
=======
use crate::context::ContextualPayload;
use crate::{ErrorBound, Push, XSpanIdString};
use futures::Future;
>>>>>>> 7d5b600b
use hyper::Request;
use std::marker::PhantomData;
use std::task::Poll;

/// Middleware wrapper service, that should be used as the outermost layer in a
/// stack of hyper services. Adds a context to a plain `hyper::Request` that can be
/// used by subsequent layers in the stack.
#[derive(Debug)]
pub struct AddContextMakeService<T, C>
where
    C: Default + Push<XSpanIdString> + 'static + Send,
    C::Result: Send + 'static,
{
    inner: T,
    marker: PhantomData<C>,
}

impl<T, C> AddContextMakeService<T, C>
where
    C: Default + Push<XSpanIdString> + 'static + Send,
    C::Result: Send + 'static,
{
    /// Create a new AddContextMakeService struct wrapping a value
    pub fn new(inner: T) -> Self {
        AddContextMakeService {
            inner,
            marker: PhantomData,
        }
    }
}

impl<Inner, Context, Target> hyper::service::Service<Target>
    for AddContextMakeService<Inner, Context>
where
    Context: Default + Push<XSpanIdString> + 'static + Send,
    Context::Result: Send + 'static,
    Inner: hyper::service::Service<Target>,
    Inner::Future: Send + 'static,
{
    type Error = Inner::Error;
    type Response = AddContextService<Inner::Response, Context>;
    type Future = futures::future::BoxFuture<'static, Result<Self::Response, Self::Error>>;

    fn poll_ready(&mut self, cx: &mut std::task::Context<'_>) -> Poll<Result<(), Self::Error>> {
        self.inner.poll_ready(cx)
    }

    fn call(&mut self, target: Target) -> Self::Future {
        Box::pin(
            self.inner
                .call(target)
                .map(|s| Ok(AddContextService::new(s?))),
        )
    }
}

/// Middleware wrapper service, that should be used as the outermost layer in a
/// stack of hyper services. Adds a context to a plain `hyper::Request` that can be
/// used by subsequent layers in the stack. The `AddContextService` struct should
/// not usually be used directly - when constructing a hyper stack use
/// `AddContextMakeService`, which will create `AddContextService` instances as needed.
#[derive(Debug)]
pub struct AddContextService<T, C>
where
    C: Default + Push<XSpanIdString>,
    C::Result: Send + 'static,
{
    inner: T,
    marker: PhantomData<C>,
}

impl<T, C> AddContextService<T, C>
where
    C: Default + Push<XSpanIdString>,
    C::Result: Send + 'static,
{
    /// Create a new AddContextService struct wrapping a value
    pub fn new(inner: T) -> Self {
        AddContextService {
            inner,
            marker: PhantomData,
        }
    }
}

impl<Inner, Context, Body> hyper::service::Service<Request<Body>>
    for AddContextService<Inner, Context>
where
    Context: Default + Push<XSpanIdString> + Send + 'static,
    Context::Result: Send + 'static,
    Inner: hyper::service::Service<(Request<Body>, Context::Result)>,
{
    type Response = Inner::Response;
    type Error = Inner::Error;
    type Future = Inner::Future;

    fn poll_ready(
        &mut self,
        context: &mut std::task::Context<'_>,
    ) -> Poll<Result<(), Self::Error>> {
        self.inner.poll_ready(context)
    }

    fn call(&mut self, req: Request<Body>) -> Self::Future {
        let x_span_id = XSpanIdString::get_or_generate(&req);
        let context = Context::default().push(x_span_id);

        self.inner.call((req, context))
    }
}<|MERGE_RESOLUTION|>--- conflicted
+++ resolved
@@ -1,15 +1,8 @@
 //! Hyper service that adds a context to an incoming request and passes it on
 //! to a wrapped service.
 
-<<<<<<< HEAD
 use crate::{Push, XSpanIdString};
 use futures::future::FutureExt;
-use hyper;
-=======
-use crate::context::ContextualPayload;
-use crate::{ErrorBound, Push, XSpanIdString};
-use futures::Future;
->>>>>>> 7d5b600b
 use hyper::Request;
 use std::marker::PhantomData;
 use std::task::Poll;
